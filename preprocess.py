--- conflicted
+++ resolved
@@ -181,24 +181,23 @@
                 continue
 
             code = f'{self.session_id}_{segment.name}_{self.participant_id}'
-<<<<<<< HEAD
             rr_peaks = self.r_peaks['timestamp_delta'][self.r_peaks['segment_ids'] == segment.value]
             rr_interval = np.diff(rr_peaks)
             rmssd = calculate_rmssd(rr_interval)
-=======
-            rr_peaks = self.r_peaks[self.r_peaks[:, 3] == segment.value, 1]
-            
-            r_peaks_ts = self.r_peaks[self.r_peaks[:, 3] == segment.value, :]
-            np.savetxt(str(Path(output_dir) / f'{code}_ts.csv'), r_peaks_ts, delimiter=",", header="r_peak_timestamp,r_peak_delta_sec,r_peak_value,segment", comments='')
-            df = pd.DataFrame(r_peaks_ts, columns=["r_peak_timestamp","r_peak_delta_sec","r_peak_value","segment"])
-            df.to_excel(str(Path(output_dir) / f'{code}_ts.xlsx'), index=False)
->>>>>>> aa71cd50
 
             struct = {
                 'code': code,
                 'rr_interval': rr_interval,
                 'rr_peaks': rr_peaks,
             }
+
+            r_peaks_df = pd.DataFrame({
+                'timestamp_full': self.r_peaks['timestamp_full'][self.r_peaks['segment_ids'] == segment.value],
+                'timestamp_delta': self.r_peaks['timestamp_delta'][self.r_peaks['segment_ids'] == segment.value],
+                'signal': self.r_peaks['signal'][self.r_peaks['segment_ids'] == segment.value],
+                'segment_ids': segment.value
+            })
+            r_peaks_df.to_csv(str(Path(output_dir) / f'{code}_r-peaks.csv'), index=False)
 
             rmssd_df = pd.DataFrame({'RMSSD': [rmssd]})
             rmssd_df.to_csv(str(Path(output_dir) / f'{code}_features.csv'), index=False)
@@ -261,7 +260,7 @@
     parser.add_argument('--sfp2_end', type=str, help='Still Face end time in HH:MM:SS format')
     parser.add_argument('--sfp3_start', type=str, help='Play 2 start time in HH:MM:SS format')
     parser.add_argument('--sfp3_end', type=str, help='Play 2 end time in HH:MM:SS format')
-    parser.add_argument('--save_ecg_plots', action='store_false', help='Flag to save ECG plots')
+    parser.add_argument('--save_ecg_plots', action='store_true', help='Flag to save ECG plots')
     args = parser.parse_args()
 
 
